'use client';

import React, { useState, useRef } from 'react';

function CallPage() {
  const [callDuration, setCallDuration] = React.useState(0);
  const [isRecording, setIsRecording] = useState(false);
  const [audioUrl, setAudioUrl] = useState<string | null >(null);
  const [audioBlob, setAudioBlob] = useState<Blob | null >(null);

  const mediaRecorderRef = useRef<MediaRecorder | null>(null); // Reference for the MediaRecorder instance
  const audioChunks = useRef<Blob[]>([]); // Array to store audio data chunks
 
  /*
    React.useEffect(() => {
      const interval = setInterval(() => {
        setCallDuration((prev) => prev + 1);
      }, 1000);
  
      return () => clearInterval(interval);
    }, []);
  */

  // Start recording
  const startRecording = async () => {
    try {
      console.log("Start recording function called");
      // permissions
      const stream = await navigator.mediaDevices.getUserMedia({ audio: true });
      mediaRecorderRef.current = new MediaRecorder(stream);
      // Collect audio data in chunks
      mediaRecorderRef.current.ondataavailable = (event) => {
        console.log("ondataavailable triggered, chunk size:", event.data.size);
        audioChunks.current.push(event.data);

      };

      // Handle stop event
      mediaRecorderRef.current.onstop = () => {
        const audioBlob = new Blob(audioChunks.current, { type: 'audio/mp4' });
        console.log("Total chunks received:", audioChunks.current.length);
        const audioUrl = URL.createObjectURL(audioBlob);
        setAudioBlob(audioBlob);
        console.log('media recorder type', mediaRecorderRef.current.mimeType)
        console.log(audioBlob);
        setAudioUrl(audioUrl);
        audioChunks.current = []; 
      };

      mediaRecorderRef.current.start(1000);
      console.log("Recording started");
      setIsRecording(true);
    } catch (err) {
      console.error("Error accessing microphone:", err);
    }
  };

  // Stop recording
  const stopRecording = () => {
    if (mediaRecorderRef.current && mediaRecorderRef.current.state !== "inactive") {
      mediaRecorderRef.current.stop();
      setIsRecording(false);
    }
  };

  // Play the recorded audio
  const playAudio = () => {
    const audio = new Audio(audioUrl);
    audio.play();
  };

<<<<<<< HEAD
=======
    return () => clearInterval(interval);
  }, []);

  const handleEmergency = async () => {
		// send texts
		const response = await fetch("/api/sendMessage", {
			method: "POST",
			headers: {
				"Content-Type": "application/json",
			},
			body: JSON.stringify({
				message: `yo i need help`,
			}),
		});

		if (!response.ok) {
			console.error("Error sending message:", response.statusText);
			return;
		}
	}

>>>>>>> 2d8ac959
  return (
    <div className="grid grid-rows-[20px_1fr_20px] items-center justify-items-center min-h-screen p-8 pb-20 gap-16 sm:p-20 font-[family-name:var(--font-geist-sans)]">
      <main className="flex flex-col gap-[32px] row-start-2 items-center sm:items-start">


        <h1 className="text-4xl font-bold text-center sm:text-left">
          Call with a Definitely Real Person</h1>



        <div className="text-2xl font-bold">{callDuration}s</div>
<<<<<<< HEAD

        {isRecording ? (
          <button onClick={stopRecording}>Stop Recording</button>
        ) : (
          <button onClick={startRecording}>Start Recording</button>
        )}
        {audioUrl && (
          <>
            <h2>Recorded Audio</h2>
            <audio controls src={audioUrl}></audio>
            <button onClick={playAudio}>Play Audio</button>
          </>
        )}

        <button className="bg-red-500 text-white rounded-md p-2">Emergency</button>
=======
        <button onClick={handleEmergency} className="bg-red-500 text-white rounded-md p-2">Emergency</button>
>>>>>>> 2d8ac959
        <button className="bg-blue-500 text-white rounded-md p-2"
          onClick={() => {
            window.location.href = '/';
          }}>
          End
        </button>
      </main>
    </div>
  );
};

export default CallPage;<|MERGE_RESOLUTION|>--- conflicted
+++ resolved
@@ -69,10 +69,6 @@
     audio.play();
   };
 
-<<<<<<< HEAD
-=======
-    return () => clearInterval(interval);
-  }, []);
 
   const handleEmergency = async () => {
 		// send texts
@@ -92,7 +88,6 @@
 		}
 	}
 
->>>>>>> 2d8ac959
   return (
     <div className="grid grid-rows-[20px_1fr_20px] items-center justify-items-center min-h-screen p-8 pb-20 gap-16 sm:p-20 font-[family-name:var(--font-geist-sans)]">
       <main className="flex flex-col gap-[32px] row-start-2 items-center sm:items-start">
@@ -104,7 +99,6 @@
 
 
         <div className="text-2xl font-bold">{callDuration}s</div>
-<<<<<<< HEAD
 
         {isRecording ? (
           <button onClick={stopRecording}>Stop Recording</button>
@@ -119,10 +113,7 @@
           </>
         )}
 
-        <button className="bg-red-500 text-white rounded-md p-2">Emergency</button>
-=======
         <button onClick={handleEmergency} className="bg-red-500 text-white rounded-md p-2">Emergency</button>
->>>>>>> 2d8ac959
         <button className="bg-blue-500 text-white rounded-md p-2"
           onClick={() => {
             window.location.href = '/';
