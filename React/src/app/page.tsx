--- conflicted
+++ resolved
@@ -154,18 +154,6 @@
 					className="space-y-5 flex flex-col gap-[32px] row-start-2 items-center sm:items-start"
 					onSubmit={(e) => e.preventDefault()}
 				>
-<<<<<<< HEAD
-					<input
-						type="text"
-						value={contacts}
-						onChange={(e) => setContacts(e.target.value.split(","))}
-						placeholder="Write down an emergency contact"
-						className="border border-gray-300 rounded-md p-2"
-					/>
-
-
-
-=======
 					{contacts.map((contact, index) => (
 						<input
 							key={index}
@@ -176,7 +164,6 @@
 							className="border border-gray-300 rounded-md p-2"
 						/>
 					))}
->>>>>>> d818c864
 					<button
 						onClick={addContactInput}
 						className="bg-emerald-500 text-white
